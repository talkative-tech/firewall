--- conflicted
+++ resolved
@@ -3,11 +3,10 @@
 namespace PragmaRX\Firewall\Support;
 
 use Carbon\Carbon;
-use PragmaRX\Firewall\Events\AttackDetected;
+use PragmaRX\Support\Config;
 use PragmaRX\Firewall\Firewall;
 use PragmaRX\Support\CacheManager;
-use PragmaRX\Support\Config;
-use PragmaRX\Support\GeoIp\GeoIp;
+use PragmaRX\Firewall\Events\AttackDetected;
 
 class AttackBlocker
 {
@@ -304,11 +303,7 @@
 
             'server' => request()->server(),
 
-<<<<<<< HEAD
-            'geoIp' => $this->firewall->geoIp->searchAddr('179.35.100.188')
-=======
-            'geoIp' => $this->firewall->geoIp->searchAddr('8.8.8.8'),
->>>>>>> 1b19557e
+            'geoIp' => $this->firewall->geoIp->searchAddr($ipAddress)
         ];
     }
 
